# `CleverDict`
<p align="center">
    <a href="https://pypi.python.org/pypi/cleverdict"><img alt="PyPI" src="https://img.shields.io/pypi/v/cleverdict.svg"></a>
	<a href="https://pypi.python.org/pypi/cleverdict"><img alt="PyPI - Python Version" src="https://img.shields.io/pypi/pyversions/cleverdict.svg"></a>
    <a href="https://pepy.tech/project/cleverdict"><img alt="Downloads" src="https://pepy.tech/badge/cleverdict"></a>
    <a href="#Contribution" title="Contributions are welcome"><img src="https://img.shields.io/badge/contributions-welcome-green.svg"></a>
    <a href="https://github.com/pfython/cleverdict/releases" title="CleverDict"><img src="https://img.shields.io/github/release-date/pfython/cleverdict?color=green&label=updated"></a>
    <img alt="PyPI - License" src="https://img.shields.io/pypi/l/cleverdict">
    <img alt="PyPI - Status" src="https://img.shields.io/pypi/status/cleverdict">
    <img alt="GitHub Repo stars" src="https://img.shields.io/github/stars/pfython/cleverdict">
    <a href="https://twitter.com/@appawsom" title="Follow us on Twitter"><img src="https://img.shields.io/twitter/follow/appawsom.svg?style=social&label=Follow"></a>
</p>

![cleverdict cartoon](https://raw.githubusercontent.com/PFython/cleverdict/master/cleverdict%20cartoon.png)

## >CONTENTS

1. [OVERVIEW](#1.-OVERVIEW)
2. [INSTALLATION](#2.-INSTALLATION)
3. [IMPORTING INTO CLEVERDICT](#3.-IMPORTING-TO-CLEVERDICT)
4. [EXPORTING FROM CLEVERICT](#4.-EXPORTING-FROM-CLEVERICT)
5. [ATTRIBUTE NAMES AND ALIASES](#5.-ATTRIBUTE-NAMES-AND-ALIASES)
6. [DEEPER DIVE INTO ATTRIBUTE NAMES](#6.-DEEPER-DIVE-INTO-ATTRIBUTE-NAMES)
7. [SETTING AN ATTRIBUTE WITHOUT CREATING A DICTIONARY ITEM](#7.-SETTING-AN-ATTRIBUTE-WITHOUT-CREATING-A-DICTIONARY-ITEM)
8. [THE AUTO-SAVE FEATURE](#8.-THE-AUTO-SAVE-FEATURE)
9. [CREATING YOUR OWN AUTO-SAVE FUNCTION](#9.-CREATING-YOUR-OWN-AUTO-SAVE-FUNCTION)
10. [CONTRIBUTING](#10.-CONTRIBUTING)
11. [CREDITS](#11.-CREDITS)


## 1. OVERVIEW

`CleverDict` is a hybrid Python data class which allows both `object.attribute` and `dictionary['key']` notation to be used simultaneously and interchangeably.  It's particularly handy when your code is mainly object-orientated but you want a 'DRY' and extensible way to import data in json/dictionary/list format into your objects... or vice versa... without having to write extra code just to handle the translation.

Python dictionaries are simple yet powerful, but many people find `object.attribute` syntax easier to type and more intuitive to read, so why not have the best of both worlds?

    >>> from cleverdict import CleverDict
    >>> x = CleverDict({'total':6, 'usergroup': "Knights of Ni"})

    >>> x.total
    6
    >>> x['total']
    6

    >>> x.usergroup
    'Knights of Ni'
    >>> x['usergroup']
    'Knights of Ni'

    >>> x['life'] = 42
    >>> x.life += 1
    >>> x['life']
    43

    >>> del x['life']
    >>> x.life
    AttributeError: 'life'

<<<<<<< HEAD
The other main features of `CleverDict` are that it and allows **Aliases** and mappings back to the original dictionary keys, handling the many wrinkles and edge cases we've unearthed along the way, so you don't have to.  **Aliases** are really handy for shortcuts, taking an API response and mapping it  your own data structures, local language variants, and more.

`CleverDict` plays nicely with **JSON** and also includes some great convenience functions for importing/export lists, dicts, and lines, as well as several built-in and customisable autosave options.  You can specify your own autosave/autodelete functions and trigger them automatically whenever an attribute changes.  No more slavishly writing your own "save" or "update" routines and trying to remember to call it manually every... single... time... values change (or *could* change).

=======
The other main features of `CleverDict` are that it plays nicely with **JSON** and allows **Aliases** which map to the original dictionary keys, handling the various and edge cases we've unearthed along the way, so you don't have to.  **Aliases** are really handy for shortcuts, taking an API response and mapping it  your own data structures, local language variants, and more.

`CleverDict` includes some great convenience functions for importing/export lists, dicts, JSON, and lines, as well as several (optional) *"batteries included"* `.autosave()` features, e.g. for effortlessly saving your data to a JSON file.  You can also easily write your own `.save()` and `.delete()` functions and trigger them automatically whenever an attribute changes.  No more slavishly writing your own "save" or "update" routines and trying to remember to call it manually every... single... time... values change (or *could* change).
P
>>>>>>> f93a61e5

## 2. INSTALLATION

Very lightweight - no dependencies:

    pip install cleverdict

or to cover all bases...

    python -m pip install cleverdict --upgrade


## 3. IMPORTING TO CLEVERDICT

You can create a `CleverDict` instance using keyword arguments:

    >>> x = CleverDict(created = "today", review = "tomorrow")

    >>> x.created
    'today'
    >>> x['review']
    'tomorrow'

Or use a list of tuple pairs and/or list pairs:

    >>> x = CleverDict([("value1", "one"), ["value2", "two"], ("value3", "three")])

    >>> x.value1
    'one'
    >>> x['value2']
    'two'
    >>> getattr(x, "value3")
    'three'

Or use an existing `CleverDict` object as input:

    >>> x = CleverDict({1: "one", 2: "two"})
    >>> y = CleverDict(x)

    >>> y
    CleverDict({1: 'one', 2: 'two'}, _aliases={'_1': 1, '_True': 1, '_2': 2}, _vars={})

    >>> y.items()
    dict_items([(1, 'one'), (2, 'two')])

> *(\*) See Sections 5 and 7 to understand `_aliases={}` and `_vars={}` shown in the output above...*

A really nice feature is the ability to import JSON strings or files using `.from_json()` `:

    >>> json_data = '{"None": null}'
    >>> x = CleverDict.from_json(json_data)
    >>> x
    CleverDict({'None': None}, _aliases={'_None': 'None'}, _vars={})

    >>> y = CleverDict.from_json(file_path="mydata.json")

And the built-in dictionary method `.fromkeys()` works as normal, like this:

    >>> x = CleverDict.fromkeys(["Abigail", "Tino", "Isaac"], "Year 9")

    >>> x
    CleverDict({'Abigail': 'Year 9', 'Tino': 'Year 9', 'Isaac': 'Year 9'}, _aliases={}, _vars={})

You can also use `vars()` to import another object's data (but not its methods):

    >>> class X: pass
    >>> a = X(); a.name = "Percival"
    >>> x = CleverDict(vars(a))

    >>> x
    CleverDict({'name': 'Percival'}, _aliases={}, _vars={})

## 4. EXPORTING FROM CLEVERDICT

To return a regular Python `dict` from `CleverDict`'s main data dictionary:

    >>> x.to_dict()
    {'name': 'Percival'}

You can export to JSON with `.to_json()` but be aware that your nested values/objects will not be touched, and must therefore be capable of being serialised to JSON individually.  If they're not essential to your output, you can simply add the  `ignore=` argument to exclude them entirely:

    >>> x.to_json()
    '{\n    "name": "Percival"\n}'

    >>> x.now = datetime.datetime.now()
    >>> x.to_json()
    TypeError: Object of type datetime is not JSON serializable

    >>> x.to_json(ignore=["now"])
    '{\n    "name": "Percival"\n}'

    # Or output to a file:
    >>> x.to_json(file_path="mydata.json")

You can also use the `.to_list()` method to generate a list of key/value pairs:

    >>> x = CleverDict({1: "one", 2: "two"})

    >>> x.to_list()
    [(1, 'one'), (2, 'two')]

And you can import/export text files using `.from_lines()` and `.to_lines()` which is useful for things like subtitles, README files, code, and to-do lists:

    >>> lines ="This is my first line\nMy second...\n\n\n\n\nMy LAST\n"
    >>> x = CleverDict.from_lines(lines)

    >>> from pprint import pprint
    >>> pprint(x)
    {1: 'This is my first line',
     2: 'My second...',
     3: '',
     4: '',
     5: '',
     6: '',
     7: 'My LAST',
     8: ''}

     >>> x.to_lines(file_path="lines.txt")

By default `.from_lines()` uses 'human' numbering starting with key 1 (integer) but you can specify another starting number with `start_from_key=`:

    >>> x = CleverDict.from_lines(lines, start_from_key=0)
    >>> pprint(x)

    {0: 'This is my first line',
     1: 'My second...',
     2: '',
     3: '',
     4: '',
     5: '',
     6: 'My LAST',
     7: ''}

If you want to start your output from a specific line you can again use `start_from_key=`, this time with `.to_lines()`:

    >>> x.to_lines(start_from_key=6)
    'My LAST\n'

> That '`\n`' at the end of the output is actually Line 7 which is empty.


Although primarily intended for numerical indexing, you can also use *strings* with `.to_lines()`, which is handy for setting 'bookmarks' for example.  You can choose between creating an **alias** (recommended - see next Section) or actually creating/overwriting with a new **key**:

    >>> x.add_alias(6, "The End")
    >>> new_lines = x.to_lines(start_from_key="The End")
    >>> new_lines
    'My LAST\n'

    >>> x.footnote1 = "Source: Wikipedia"
    >>> x.update({8:"All references to living persons are accidental"})
    >>> x.to_lines(start_from_key="footnote1")
    'Source: Wikipedia\nAll references to living persons are accidental'

> NB:  Like regular dictionaries from Python 3.6 onwards, `CleverDict`,  stores values **in the order you create them**.  By default though `pprint` will helpfully (!) **sort** the keys, so don't panic if they seem out of order... Just use `repr()` to confirm the actual order, or `.info()` which is explained more fully in Section 6.

![Keep Calm](https://raw.githubusercontent.com/PFython/cleverdict/master/keep_calm_use_info.png)

Finally, if you want to **exclude** (perhaps sensitive) attributes such as `.password` from the output of `.to_json()`, `.to_list()`, `.to_dict`, `.to_lines()`, `.info()` and even `__repr__()`, just add the argument `ignore=` followed by a list of attribute/key names to ignore:

    >>> x.password = "Top Secret - don't ever save to file!"

    >>> x.to_lines(start_from_key=6)
    "My LAST\n\nTop Secret - don't ever save to file!"

    >>> x.to_lines(start_from_key=6, ignore=["password"])
    'My LAST\n'

You can add common exceptions at a *class* level too:

    >>> CleverDict.ignore
    {"_aliases", "save_path", "save", "delete"}

     >>> CleverDict.update({"password"})

## 5. ATTRIBUTE NAMES AND ALIASES

By default `CleverDict` tries to create valid attribute names where a straight copy of the dictionary keys would otherwise fail.  For example keywords, null strings, most punctuation marks, and keys starting with a numeral can't be used for attribute names.  So for example `CleverDict` will automatically create the attribute name`"_7"` (string) to map to a dictionary key of `7` (integer):

    >>> x = CleverDict({7: "Seven"})

    >>> x._7
    'Seven'
    >>> x
    CleverDict({7: 'Seven'}, _aliases={'_7': 7}, _vars={})

```CleverDict``` keeps the original dictionary keys and values unchanged and remembers any normalised attribute names as aliases in ```._aliases```.  You can add or delete further aliases with ```.add_alias``` and ```.delete_alias```, but the original dictionary key will never be deleted, even if all aliases and attributes are removed:

    >>> x.add_alias(7, "NumberSeven")
    >>> x.add_alias(7, "zeven")

    >>> x
    CleverDict({7: 'Seven'}, _aliases={'_7': 7, 'NumberSeven': 7, 'zeven': 7}, _vars={})

    >>> x.get_aliases()
    [7, '_7', 'NumberSeven', 'zeven']

`CleverDict` objects continue to work as dictionaries even if you accidentally use any of the built-in method names for dictionary keys or aliases.  As you'd expect and hope, it won't overwrite those methods, and the dictionary will remain intact:

    >>> 'to_list' in dir(CleverDict)
    True

    >>> y = CleverDict({'to_list': "Some information"})

    >>> y['to_list']
    'Some information'

    >>> type(y.to_list)
    <class 'method'>

Back to our **alias** example, if you specify `ignore=` when using `.to_json()`, `.to_list()`, `.info()`, `to_lines()`, `.to_dict`, or `__repr__()`, you can rest easy knowing that all aliases *and* the primary key(s) you've specified will be excluded too:

    >>> x.info(ignore=[7])
    CleverDict:

    >>> x.to_dict(ignore=["zeven"])
    {}

    >>> x.to_list(ignore=["NumberSeven"])
    []

As you probably guessed, you can safely delete an alias with `.delete_alias()`, and the original dictionary key will be retained until/unless you use `del`:

    >>> x.delete_alias(["_7","NumberSeven"])

    >>> x
    "CleverDict({7: 'Seven'}, _aliases={'zeven': 7}, _vars={})"

    >>> x._7
    AttributeError: '_7'

    >>> x.delete_alias([7])
    KeyError: "primary key 7 can't be deleted"

    >>> del x[7]
    >>> x
    CleverDict({}, _aliases={}, _vars={})


## 6. DEEPER DIVE INTO ATTRIBUTE NAMES


**QUIZ QUESTION:** Did you know that since [PEP3131](https://www.python.org/dev/peps/pep-3131/) many (but not all) unicode characters are valid in attribute names?

    >>> x = CleverDict(значение = "znacheniyeh: Russian word for 'value'")
    >>> x.значение
    "znacheniyeh: Russian word for 'value'"

`CleverDict` replaces all *invalid* characters such as (most) punctuation marks with "`_`" on a *first come, first served* basis.  To avoid duplicates or over-writing, a `KeyError` is raised in the event of a 'clash', which is your **strong hint** to rename one of the offending dictionary keys to something that won't result in a duplicate alias.  For example:

    >>> x = CleverDict({"one-two": "hypen",
                        "one/two": "forward slash"})
    KeyError: "'one_two' already an alias for 'one-two'"

    >>> x = CleverDict({"one-two": "hypen",
                        "one_or_two": "forward slash"})

**BONUS QUESTION:** Did you also know that the dictionary keys `0`, `0.0`, and `False` are considered the same in Python?  Likewise `1`, `1.0`, and `True`, and `1234` and `1234.0`?  If you create a regular dictionary using more than one of these different identities, they'll appear to 'overwrite' each other, keeping the **first Key** specified but the **last Value** specified, reading left to right:

    >>> x = {1: "one", True: "the truth"}

    >>> x
    {1: 'the truth'}

You'll be relieved to know `CleverDict` handles these cases but we thought it was worth mentioning in case you came across them first and wondered what the heck was going on!  *"Explicit is better than implicit"*, right?  If in doubt, you can inspect all the keys, `.attributes`, and aliases using the `.info()` method, as well as any aliases linking to the object itself:

    >>> x = y = z = CleverDict({1: "one", True: "the truth"})
    >>> x.info()

    CleverDict:
    x is y is z
    x[1] == x['_1'] == x['_True'] == x._1 == x._True == 'the truth'


And if you use `info(as_str=True)` you'll get the results as a printable string:

    >>> x.info(as_str=True)

    "CleverDict:\n    x is y is z\n    x[1] == x['_1'] == x['_True'] == x._1 == x._True == 'the truth'"


## 7. SETTING AN ATTRIBUTE WITHOUT CREATING A DICTIONARY ITEM
We've included the `.setattr_direct()` method in case you want to set an attribute *without* creating the corresponding dictionary key/value.  This could be useful for storing 'internal' data, objects and methods for example, and is used by `CleverDict` itself to store aliases in `._aliases` and the location of the autosave file in `save_path`.  Any variables which are set directly with `.setattr_direct()` are stored in `_vars`:

    >>> x = CleverDict()
    >>> x.setattr_direct("direct", True)

    >>> x
    CleverDict({}, _aliases={}, _vars={'direct': True})

Neither `._vars`, nor `_aliases`, nor any of `CleverDict`'s own functions/methods/variables are included in the output of `.to_json()`, `.to_lines()`, and `.to_list()` etc. ***unless*** you specify `(fullcopy=True)`.  Otherwise the output will simply be your basic data dictionary, since `CleverDict` is a *dictionary* first and foremost.

Subject to normal JSON limitations, you can *completely reconstruct* your original `CleverDict` using one created with `.from_json(fullcopy=True)`:

    >>> x = CleverDict({"total":6, "usergroup": "Knights of Ni"})
    >>> x.add_alias("usergroup", "knights")
    >>> x.setattr_direct("Quest", "The Holy Grail")
    >>> x.to_json(file_path="mydata.json", fullcopy=True)

    >>> y = CleverDict.from_json(file_path="mydata.json")
    >>> y == x
    True

    >>> y
    CleverDict({'total': 6, 'usergroup': 'Knights of Ni'}, _aliases={'knights': 'usergroup'}, _vars={'Quest': 'The Holy Grail'})

This even solves the pesky problem of `json.dumps()` converting numeric keys to strings e.g. `{1: "one"}` to `{"1": "one"}`.  By recording the mappings as part of the JSON, `CleverDict` is able to remember whether your initial key was numeric or a string.  Niiiiice.


## 8. THE AUTO-SAVE FEATURE


Following the "*batteries included*" philosophy, we've included not one but **two** powerful autosave/autodelete options which, when activated, will save your `CleverDict` data to the recommended 'Settings' folder of whichever Operating System you're using.

---

**AUTOSAVE OPTION #1: DICTIONARY DATA ONLY**


    >>> x = CleverDict({"Patient Name": "Wobbly Joe", "Test Result": "Positive"})
    >>> x.autosave()

    ⚠ Autosaving to:
    C:\Users\Peter\AppData\Roaming\CleverDict\2021-01-20-15-03-54-30.json

    >>> x.Prognosis = "Not good"

If you browse the json file, you should see `.Prognosis` has been saved along with any other new/changed values.  Any values you delete will be automatically removed.

---
**AUTOSAVE OPTION #2: FULL COPY**

In **Section 7** you saw how to use `.to_json(fullcopy=True)` to create a complete image of your `CleverDict` as a JSON string or file.  You can set this as the autosave/autodelete method using the same simple syntax:

    >>> x.autosave(fullcopy=True)

With this autosave option, **all dictionary data**, **all aliases** (in `_aliases`), and **all attributes** (including `_vars`) will be saved whenever they're created, changed, or deleted.

---


In both `.autosave()` options above, the file location is stored as `.save_path` using `.setattr_direct()` which you read about above (unless you skipped or fell asleep!).

    >>> x.save_path
    WindowsPath('C:/Users/Peter/AppData/Roaming/CleverDict/2021-01-20-15-03-54-30.json')

To disable autosaving/autodeletion  just enter:

    >>> x.autosave("off")

    ⚠ Autosave disabled.

    ⓘ Previous updates saved to:
       C:\Users\Peter\AppData\Roaming\CleverDict\2021-01-20-15-03-54-30.json

To deactivate `.save()` or `.delete()` separately:

    >>> x.set_autosave()
    >>> x.set_deleve()

> If you want to periodically open the `CleverDict` save folder to check for orphaned `.json` files from time to time, a handy shortcut is:

    >>> import webbrowser
    >>> webbrowser.open(x.save_path.parent)

## 9. CREATING YOUR OWN AUTO-SAVE/AUTO-DELETE FUNCTION

As well as autosave/autodelete options baked in to `CleverDict`, you can set pretty much any custom function to run **automatically** when a `CleverDict` value is *created, changed, or deleted*, for example to update a database, save to a file, or synchronise with cloud storage etc.  Less code for you, and less chance you'll forget to explicitly call that crucial update function...

This can be enabled at a *class* level, or by creating subclasses of `CleverDict` with different options, or an *object/instance* level.  We strongly recommend the *object/instance* approach wherever possible, but you have the choice.

### **Autosaving a particular object/instance:**

You can either overwrite the `.save()` / `.delete()` methods when you create your object, or use `.set_autosave()` / `.set_autodelete()` after the event:

    >>> x = CleverDict({"Patient Name": "Wobbly Joe", "Test Result": "Positive"},
        save=your_save_function)

    # Or for an existing object:
    >>> x.set_autosave(your_save_function)


    >>> x = CleverDict({"Patient Name": "Wobbly Joe", "Test Result": "Positive"},
        delete=your_delete_function)

    # Or for an existing object:
    >>> x.set_autodelete(your_delete_function)

### **Autosaving at a class level:**

Simple to do, but beware this could change all existing `CleverDict` instances as well as all future ones:

    >>> CleverDict.save = your_save_function
    >>> CleverDict.delete = your_delete_function

### **Creating Subclasses:**

If you create a subclass of `CleverDict` remember to call `super().__init__()` *before* trying to set any further class or object attributes, otherwise you'll run into trouble:

    class AutoStore(CleverDict):
        def __init__(self, *args, **kwargs):
            self.setattr_direct('index', [])
            super().__init__(*args, **kwargs)

        def save(self, name, value):
            """ Keep a separate 'store' for data in .index """
            self.index.append((name, value))

    class AutoConfirm(CleverDict): pass
        def __init__(self, *args, **kwargs):
            super().__init__(*args, **kwargs)

        def save(self, name, value):
            """ Print confirmation of the latest change """
            print(f"{name.title()}: {value.upper()}")

> NB: The `.append()` method  in `AutoStore.save()` above doesn't trigger the `.save()` method again itself (thankfully) otherwise we'd in a whole world of recursion pain...  If we'd used `self.index +=`, the `.save()` method *would* have been called recursively.

### **Writing Your Own Function:**

When writing your own `.save()` function, you'll need to accept three arguments as shown in the following example:

    >>> def your_save_function(self, name, value):
            """ Custom save function by you """
            print(f" ⓘ  .{name} (object type: {self.__class__.__name__}) = {value} {type(value)}")

    >>> CleverDict.delete = your_delete_function
    >>> x=CleverDict()
    >>> x.new = "Novelty"
    ⓘ  .new (object type: CleverDict) = Novelty <class 'str'>

    >>> x.save.__doc__
    ' Custom save function by you '

* **self**: because we're dealing with objects and classes...
* **key**: a valid Python `.attribute` or *key* name preferably, otherwise you'll only be able to access it using `dictionary['key']` notation later on.
* **value**: anything

When writing your own `.delete()` function, the same applies, except there is no `value` parameter supplied.

## 10. CONTRIBUTING

We'd love to see Pull Requests (and relevant tests) from other contributors, particularly if you can help:

* Evolve `CleverDict` to make it play nicely with other classes and formats.  [For example: `datetime`](https://github.com/PFython/cleverdict/issues/5).
* Put the finishing touches on the **docstrings** to enable autocompletion in modern IDEs (this is neither the author's strong suit nor his passion!).
* Improve the structure and coverage of `test_cleverdict.py`.

For a list of all outstanding **Feature Requests** and (heaven forbid!) actual *Issues* please have a look here and maybe you can help out?

https://github.com/PFython/cleverdict/issues?q=is%3Aopen+is%3Aissue


## 11. CREDITS
`CleverDict` was developed jointly by Ruud van der Ham, Peter Fison, Loic Domaigne, and Rik Huygen who met on the friendly and excellent Pythonista Cafe forum (www.pythonistacafe.com).  Peter got the ball rolling after noticing a super-convenient, but not fully-fledged feature in Pandas that allows you to (mostly) use `object.attribute` syntax or `dictionary['key']` syntax interchangeably. Ruud, Loic and Rik then started swapping ideas for a hybrid  dictionary/data class, originally based on `UserDict` and the magic of `__getattr__` and `__setattr__`.

> **Fun Fact:** `CleverDict` was originally called `attr_dict` but several confusing flavours of this and `AttrDict` exist on PyPi and Github already.  Hopefully this new tongue-in-cheek name is more memorable and raises a smile ;)

If you find `cleverdict` helpful, please feel free to:

<a href="https://www.buymeacoffee.com/pfython" target="_blank"><img src="https://cdn.buymeacoffee.com/buttons/v2/arial-yellow.png" alt="Buy Me A Coffee" width="217px" ></a>

<|MERGE_RESOLUTION|>--- conflicted
+++ resolved
@@ -56,17 +56,10 @@
     >>> x.life
     AttributeError: 'life'
 
-<<<<<<< HEAD
-The other main features of `CleverDict` are that it and allows **Aliases** and mappings back to the original dictionary keys, handling the many wrinkles and edge cases we've unearthed along the way, so you don't have to.  **Aliases** are really handy for shortcuts, taking an API response and mapping it  your own data structures, local language variants, and more.
-
-`CleverDict` plays nicely with **JSON** and also includes some great convenience functions for importing/export lists, dicts, and lines, as well as several built-in and customisable autosave options.  You can specify your own autosave/autodelete functions and trigger them automatically whenever an attribute changes.  No more slavishly writing your own "save" or "update" routines and trying to remember to call it manually every... single... time... values change (or *could* change).
-
-=======
 The other main features of `CleverDict` are that it plays nicely with **JSON** and allows **Aliases** which map to the original dictionary keys, handling the various and edge cases we've unearthed along the way, so you don't have to.  **Aliases** are really handy for shortcuts, taking an API response and mapping it  your own data structures, local language variants, and more.
 
 `CleverDict` includes some great convenience functions for importing/export lists, dicts, JSON, and lines, as well as several (optional) *"batteries included"* `.autosave()` features, e.g. for effortlessly saving your data to a JSON file.  You can also easily write your own `.save()` and `.delete()` functions and trigger them automatically whenever an attribute changes.  No more slavishly writing your own "save" or "update" routines and trying to remember to call it manually every... single... time... values change (or *could* change).
 P
->>>>>>> f93a61e5
 
 ## 2. INSTALLATION
 
